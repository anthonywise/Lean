﻿/*
 * QUANTCONNECT.COM - Democratizing Finance, Empowering Individuals.
 * Lean Algorithmic Trading Engine v2.0. Copyright 2014 QuantConnect Corporation.
 *
 * Licensed under the Apache License, Version 2.0 (the "License");
 * you may not use this file except in compliance with the License.
 * You may obtain a copy of the License at http://www.apache.org/licenses/LICENSE-2.0
 *
 * Unless required by applicable law or agreed to in writing, software
 * distributed under the License is distributed on an "AS IS" BASIS,
 * WITHOUT WARRANTIES OR CONDITIONS OF ANY KIND, either express or implied.
 * See the License for the specific language governing permissions and
 * limitations under the License.
 *
*/

/**********************************************************
* USING NAMESPACES
**********************************************************/

using System;
using System.Collections.Generic;
using System.ComponentModel.Composition;
using System.ComponentModel.Composition.Hosting;
using System.Diagnostics;
using System.Globalization;
using System.Threading;
using QuantConnect.Brokerages.Backtesting;
using QuantConnect.Configuration;
using QuantConnect.Interfaces;
using QuantConnect.Lean.Engine.DataFeeds;
using QuantConnect.Lean.Engine.RealTime;
using QuantConnect.Lean.Engine.Results;
using QuantConnect.Lean.Engine.Setup;
using QuantConnect.Lean.Engine.TransactionHandlers;
using QuantConnect.Logging;
using QuantConnect.Orders;
using QuantConnect.Packets;
using QuantConnect.Util;

namespace QuantConnect.Lean.Engine
{
    /******************************************************** 
    * CLASS DEFINITIONS
    *********************************************************/
    /// <summary>
    /// LEAN ALGORITHMIC TRADING ENGINE: ENTRY POINT.
    ///
    /// The engine loads new tasks, create the algorithms and threads, and sends them
    /// to Algorithm Manager to be executed. It is the primary operating loop.
    /// </summary>
    public class Engine
    {
        /********************************************************
        * CLASS PRIVATE VARIABLES
        *********************************************************/
        private static bool _liveMode = Config.GetBool("live-mode");
        private static bool _local = Config.GetBool("local");
        private static DateTime _version;
        private static IBrokerage _brokerage;
        private const string _collapseMessage = "Unhandled exception breaking past controls and causing collapse of algorithm node. This is likely a memory leak of an external dependency or the underlying OS terminating the LEAN engine.";

        /********************************************************
        * CLASS PUBLIC VARIABLES
        *********************************************************/
        /// <summary>
        /// Datafeed handler creates local, live, historical data feed management all through specific dedicated DLL's.
        /// </summary>
        public static IDataFeed DataFeed;

        /// <summary>
        /// Result handler pushes result messages to live API, backtesting API or console for local.
        /// </summary>
        public static IResultHandler ResultHandler;

        /// <summary>
        /// Transaction handler pushes trades to historical models, or live market with brokerage.
        /// </summary>
        public static ITransactionHandler TransactionHandler;

        /// <summary>
        /// Setup handler initializes all backtest requirements and sets up the algorithms internal state.
        /// </summary>
        public static ISetupHandler SetupHandler;

        /// <summary>
        /// RealTime events handlers trigger function callbacks at specific times during the day for the algorithms.
        /// Works for backtests and live trading.
        /// </summary>
        public static IRealTimeHandler RealTimeHandler;

        /// <summary>
        /// Brokerage class holds manages the connection, transaction processing and data retrieval from specific broker endpoints.
        /// </summary>
        public static IBrokerage Brokerage
        {
            get
            {
                return _brokerage;
            }
        }

        /// <summary>
        /// Notification/messaging handler for pushing messages to the proper endpoint.
        /// </summary>
        public static IMessagingHandler Notify;

        /// <summary>
        /// Task requester / job queue handler for running the next algorithm task.
        /// </summary>
        public static IQueueHandler Queue;

        /// <summary>
        /// Algorithm API handler for setting the per user restrictions on algorithm behaviour where applicable.
        /// </summary>
        public static IApi Api;

        /// <summary>
        /// Version of the engine that is running. This is required for retiring old processing
        /// and live trading nodes during live trading.
        /// </summary>
        public static DateTime Version
        {
            get { return _version; }
        }

        /********************************************************
        * CLASS PROPERTIES
        *********************************************************/
        /// <summary>
        /// Are we operating this as a local independent node, independent of the cloud.
        /// Running on a local algorithm, and local datasources.
        /// </summary>
        public static bool IsLocal
        {
            get
            {
                return _local;
            }
        }

        /// <summary>
        /// Instance is a micro tagged qc.live.v3 for live use only:
        /// -> Monitor the live job queue, not the backtest queue:
        /// </summary>
        public static bool LiveMode
        {
            get
            {
                return _liveMode;
            }
        }

        /// <summary>
        /// Maximum allowable ram for an algorithm
        /// </summary>
        public static int MaximumRamAllocation
        {
            get
            {
                //Total Physical Ram Available:
                var allocation = 1024;
                var ram = Convert.ToInt32(OS.TotalPhysicalMemory);

                if (ram < allocation)
                {
                    allocation = ram - 200;
                }

                if (_liveMode) allocation -= 50;

                Log.Trace("Engine.MaximumRamAllocation(): Allocated: " + allocation);

                return allocation;
            }
        }

        /********************************************************
        * CLASS METHODS
        *********************************************************/
        /// <summary>
        /// Primary Analysis Thread:
        /// </summary>
        public static void Main(string[] args) 
        {
            // pick an implementation of ILogHandler for the application
            Log.LogHandler = IsLocal 
                ? (ILogHandler) new ConsoleLogHandler() 
                : new FileLogHandler("log.txt");

            //Initialize:
            var algorithmPath = "";
            AlgorithmNodePacket job = null;
            var timer = Stopwatch.StartNew();
            var algorithm = default(IAlgorithm);
            _version = DateTime.ParseExact(Config.Get("version", DateTime.Now.ToString(DateFormat.UI)), DateFormat.UI, CultureInfo.InvariantCulture);

            //Name thread for the profiler:
            Thread.CurrentThread.Name = "Algorithm Analysis Thread";
            Log.Trace("Engine.Main(): LEAN ALGORITHMIC TRADING ENGINE v" + _version);
            Log.Trace("Engine.Main(): Started " + DateTime.Now.ToShortTimeString());
            Log.Trace("Engine.Main(): Memory " + OS.ApplicationMemoryUsed + "Mb-App  " + OS.TotalPhysicalMemoryUsed + "Mb-Used  " + OS.TotalPhysicalMemory + "Mb-Total");

            //Import external libraries specific to physical server location (cloud/local)
            try
            {
                // grab the right export based on configuration
<<<<<<< HEAD
                Notify = container.GetExportedValueByTypeName<IMessagingHandler>(Config.Get("messaging-handler"));
                Queue = container.GetExportedValueByTypeName<IQueueHandler>(Config.Get("queue-handler"));
                Api = container.GetExportedValueByTypeName<IApi>(Config.Get("api-handler"));
            }
            catch (CompositionException compositionException)
            {
                Log.Error("Engine.Main(): Failed to load library: " + compositionException);
=======
                Notify = Composer.Instance.GetExportedValueByTypeName<IMessagingHandler>(Config.Get("messaging-handler"));
                Queue = Composer.Instance.GetExportedValueByTypeName<IQueueHandler>(Config.Get("queue-handler"));
                Api = Composer.Instance.GetExportedValueByTypeName<IApi>(Config.Get("api-handler"));
            }
            catch (CompositionException compositionException)
            { Log.Error("Engine.Main(): Failed to load library: " + compositionException);
>>>>>>> eae6f9af
            }

            //Setup packeting, queue and controls system: These don't do much locally.
            Api.Initialize();
            Notify.Initialize();
            Queue.Initialize(_liveMode);

            //Start monitoring the backtest active status:
            var statusPingThread = new Thread(StateCheck.Ping.Run);
            statusPingThread.Start();

            do
            {
                try
                {
                    //Reset algo manager internal variables preparing for a new algorithm.
                    AlgorithmManager.ResetManager();

                    //Reset thread holders.
                    var initializeComplete = false;
                    Thread threadFeed = null;
                    Thread threadTransactions = null;
                    Thread threadResults = null;
                    Thread threadRealTime = null;

                    do
                    {
                        //-> Pull job from QuantConnect job queue, or, pull local build:
                        job = Queue.NextJob(out algorithmPath); // Blocking.

                        if (!IsLocal && LiveMode && (job.Version < Version || (job.Version == Version && job.Redelivered)))
                        {
                            //Tiny chance there was an uncontrolled collapse of a server, resulting in an old user task circulating.
                            //In this event kill the old algorithm and leave a message so the user can later review.
                            Queue.AcknowledgeJob(job);
                            Api.SetAlgorithmStatus(job.AlgorithmId, AlgorithmStatus.RuntimeError, _collapseMessage);
                            Notify.SetChannel(job.Channel);
                            Notify.RuntimeError(job.AlgorithmId, _collapseMessage);
                            job = null;
                        }
                    } while (job == null);


                    //-> Initialize messaging system
                    Notify.SetChannel(job.Channel);

                    //-> Reset the backtest stopwatch; we're now running the algorithm.
                    timer.Restart();

                    //-> Create SetupHandler to configure internal algorithm state:
                    SetupHandler = GetSetupHandler(job.SetupEndpoint);

                    //-> Set the result handler type for this algorithm job, and launch the associated result thread.
                    ResultHandler = GetResultHandler(job);
                    threadResults = new Thread(ResultHandler.Run, 0) { Name = "Result Thread" };
                    threadResults.Start();

                    try
                    {
                        // Save algorithm to cache, load algorithm instance:
                        algorithm = SetupHandler.CreateAlgorithmInstance(algorithmPath);

                        //Initialize the internal state of algorithm and job: executes the algorithm.Initialize() method.
                        initializeComplete = SetupHandler.Setup(algorithm, out _brokerage, job);

                        //If there are any reasons it failed, pass these back to the IDE.
                        if (!initializeComplete || algorithm.ErrorMessages.Count > 0 || SetupHandler.Errors.Count > 0)
                        {
                            initializeComplete = false;
                            //Get all the error messages: internal in algorithm and external in setup handler.
                            var errorMessage = String.Join(",", algorithm.ErrorMessages);
                            errorMessage += String.Join(",", SetupHandler.Errors);
                            throw new Exception(errorMessage);
                        }
                    }
                    catch (Exception err)
                    {
                        var runtimeMessage = "Algorithm.Initialize() Error: " + err.Message + " Stack Trace: " + err.StackTrace;
                        ResultHandler.RuntimeError(runtimeMessage, err.StackTrace);
                        Api.SetAlgorithmStatus(job.AlgorithmId, AlgorithmStatus.RuntimeError, runtimeMessage);
                    }

                    //-> Using the job + initialization: load the designated handlers:
                    if (initializeComplete)
                    {
                        //Set algorithm as locked; set it to live mode if we're trading live, and set it to locked for no further updates.
                        algorithm.SetAlgorithmId(job.AlgorithmId);
                        algorithm.SetLiveMode(LiveMode);
                        algorithm.SetLocked();

                        //Load the associated handlers for data, transaction and realtime events:
                        ResultHandler.SetAlgorithm(algorithm);
                        DataFeed = GetDataFeedHandler(algorithm, job);
                        TransactionHandler = GetTransactionHandler(algorithm, _brokerage, ResultHandler, job);
                        RealTimeHandler = GetRealTimeHandler(algorithm, _brokerage, DataFeed, ResultHandler, job);

                        //Set the error handlers for the brokerage asynchronous errors.
                        SetupHandler.SetupErrorHandler(ResultHandler, _brokerage);

                        //Send status to user the algorithm is now executing.
                        ResultHandler.SendStatusUpdate(job.AlgorithmId, AlgorithmStatus.Running);

                        //Launch the data, transaction and realtime handlers into dedicated threads
                        threadFeed = new Thread(DataFeed.Run, 0) { Name = "DataFeed Thread" };
                        threadTransactions = new Thread(TransactionHandler.Run, 0) { Name = "Transaction Thread" };
                        threadRealTime = new Thread(RealTimeHandler.Run, 0) { Name = "RealTime Thread" };

                        //Launch the data feed, result sending, and transaction models/handlers in separate threads.
                        threadFeed.Start(); // Data feed pushing data packets into thread bridge;
                        threadTransactions.Start(); // Transaction modeller scanning new order requests
                        threadRealTime.Start(); // RealTime scan time for time based events:
                        // Result manager scanning message queue: (started earlier)

                        try
                        {
                            // Execute the Algorithm Code:
                            var complete = Isolator.ExecuteWithTimeLimit(SetupHandler.MaximumRuntime, () =>
                            {
                                try
                                {
                                    //Run Algorithm Job:
                                    // -> Using this Data Feed,
                                    // -> Send Orders to this TransactionHandler,
                                    // -> Send Results to ResultHandler.
                                    AlgorithmManager.Run(job, algorithm, DataFeed, TransactionHandler, ResultHandler, SetupHandler, RealTimeHandler);
                                }
                                catch (Exception err)
                                {
                                    //Debugging at this level is difficult, stack trace needed.
                                    Log.Error("Engine.Run(): Error in Algo Manager: " + err.Message + " ST >> " + err.StackTrace);
                                }

                                Log.Trace("Engine.Run(): Exiting Algorithm Manager");

                            }, MaximumRamAllocation);

                            if (!complete)
                            {
                                Log.Error("Engine.Main(): Failed to complete in time: " + SetupHandler.MaximumRuntime.ToString("F"));
                                throw new Exception("Failed to complete algorithm within " + SetupHandler.MaximumRuntime.ToString("F") + " seconds. Please make it run faster.");
                            }

                            // Algorithm runtime error:
                            if (algorithm.RunTimeError != null)
                            {
                                throw algorithm.RunTimeError;
                            }
                        }
                        catch (Exception err)
                        {
                            //Error running the user algorithm: purge datafeed, send error messages, set algorithm status to failed.
                            Log.Error("Engine.Run(): Breaking out of parent try-catch: " + err.Message + " " + err.StackTrace);
                            if (DataFeed != null) DataFeed.Exit();
                            if (ResultHandler != null)
                            {
                                var message = "Runtime Error: " + err.Message;
                                Log.Trace("Engine.Run(): Sending runtime error to user...");
                                ResultHandler.LogMessage(message);
                                ResultHandler.RuntimeError(message, err.StackTrace);
                                Api.SetAlgorithmStatus(job.AlgorithmId, AlgorithmStatus.RuntimeError, message + " Stack Trace: " + err.StackTrace);
                            }
                        }

                        //Send result data back: this entire code block could be rewritten.
                        // todo: - Split up statistics class, its enormous.
                        // todo: - Make a dedicated Statistics.Benchmark class.
                        // todo: - Move all creation and transmission of statistics out of primary engine loop.
                        // todo: - Statistics.Generate(algorithm, resulthandler, transactionhandler);

                        try
                        {
                            var charts = new Dictionary<string, Chart>(ResultHandler.Charts);
                            var orders = new Dictionary<int, Order>(algorithm.Transactions.Orders);
                            var holdings = new Dictionary<string, Holding>();
                            var statistics = new Dictionary<string, string>();
                            var banner = new Dictionary<string, string>();

                            try
                            {
                                //Generates error when things don't exist (no charting logged, runtime errors in main algo execution)
                                const string strategyEquityKey = "Strategy Equity";
                                const string equityKey = "Equity";
                                const string dailyPerformanceKey = "Daily Performance";

                                // make sure we've taken samples for these series before just blindly requesting them
                                if (charts.ContainsKey(strategyEquityKey) &&
                                    charts[strategyEquityKey].Series.ContainsKey(equityKey) &&
                                    charts[strategyEquityKey].Series.ContainsKey(dailyPerformanceKey))
                                {
                                    var equity = charts[strategyEquityKey].Series[equityKey].Values;
                                    var performance = charts[strategyEquityKey].Series[dailyPerformanceKey].Values;
                                    var profitLoss =
                                        new SortedDictionary<DateTime, decimal>(algorithm.Transactions.TransactionRecord);
                                    statistics = Statistics.Statistics.Generate(equity, profitLoss, performance,
                                        SetupHandler.StartingCapital, 252);
                                }
                            }
                            catch (Exception err)
                            {
                                Log.Error("Algorithm.Node.Engine(): Error generating statistics packet: " + err.Message);
                            }

                            //Diagnostics Completed, Send Result Packet:
                            ResultHandler.DebugMessage("Algorithm Id:(" + job.AlgorithmId + ") completed analysis in " + timer.Elapsed.TotalSeconds.ToString("F2") + " seconds");
                            ResultHandler.SendFinalResult(job, orders, algorithm.Transactions.TransactionRecord, holdings, statistics, banner);
                        }
                        catch (Exception err)
                        {
                            Log.Error("Engine.Main(): Error sending analysis result: " + err.Message + "  ST >> " + err.StackTrace);
                        }

                        //Before we return, send terminate commands to close up the threads
                        timer.Stop(); //Algorithm finished running.
                        TransactionHandler.Exit();
                        DataFeed.Exit();
                        RealTimeHandler.Exit();
                    }

                    //Close result handler:
                    ResultHandler.Exit();

                    //Wait for the threads to complete:
                    var ts = Stopwatch.StartNew();
                    while ((ResultHandler.IsActive || (TransactionHandler != null && TransactionHandler.IsActive) || (DataFeed != null && DataFeed.IsActive)) && ts.ElapsedMilliseconds < 30 * 1000)
                    {
                        Thread.Sleep(100); Log.Trace("Waiting for threads to exit...");
                    }
                    if (threadFeed != null && threadFeed.IsAlive) threadFeed.Abort();
                    if (threadTransactions != null && threadTransactions.IsAlive) threadTransactions.Abort();
                    if (threadResults != null && threadResults.IsAlive) threadResults.Abort();
                    Log.Trace("Engine.Main(): Analysis Completed and Results Posted.");
                }
                catch (Exception err)
                {
                    Log.Error("Engine.Main(): Error running algorithm: " + err.Message + " >> " + err.StackTrace);
                }
                finally
                {
                    //Delete the message from the job queue:
                    Queue.AcknowledgeJob(job);
                    Log.Trace("Engine.Main(): Packet removed from queue: " + job.AlgorithmId);

                    //No matter what for live mode; make sure we've set algorithm status in the API for "not running" conditions:
                    if (LiveMode && AlgorithmManager.State != AlgorithmStatus.Running && AlgorithmManager.State != AlgorithmStatus.RuntimeError)
                        Api.SetAlgorithmStatus(job.AlgorithmId, AlgorithmManager.State);

                    //Attempt to clean up ram usage:
                    GC.Collect();
                }
                //If we're running locally will execute just once.
            } while (!IsLocal);

            // Send the exit signal and then kill the thread
            StateCheck.Ping.Exit();

            // Make the console window pause so we can read log output before exiting and killing the application completely
            Console.ReadKey();

            //Finally if ping thread still not complete, kill.
            if (statusPingThread != null && statusPingThread.IsAlive) statusPingThread.Abort();

            if (Log.LogHandler != null)
            {
                Log.LogHandler.Dispose();
            }
        }



        /// <summary>
        /// Get an instance of the data feed handler we're requesting for this work.
        /// </summary>
        /// <param name="algorithm">User algorithm to scan for securities</param>
        /// <param name="job">Algorithm Node Packet</param>
        /// <returns>Class matching IDataFeed Interface</returns>
        private static IDataFeed GetDataFeedHandler(IAlgorithm algorithm, AlgorithmNodePacket job)
        {
            var df = default(IDataFeed);
            switch (job.DataEndpoint)
            {
                //default:
                ////Backtesting:
                case DataFeedEndpoint.Backtesting:
                    df = new BacktestingDataFeed(algorithm, (BacktestNodePacket)job);
                    Log.Trace("Engine.GetDataFeedHandler(): Selected Backtesting Datafeed");
                    break;

                //Operation from local files:
                case DataFeedEndpoint.FileSystem:
                    df = new FileSystemDataFeed(algorithm, (BacktestNodePacket)job);
                    Log.Trace("Engine.GetDataFeedHandler(): Selected FileSystem Datafeed");
                    break;

                //Live Trading Data Source:
                case DataFeedEndpoint.LiveTrading:
                    df = new PaperTradingDataFeed(algorithm, (LiveNodePacket)job);
                    Log.Trace("Engine.GetDataFeedHandler(): Selected LiveTrading Datafeed");
                    break;

                case DataFeedEndpoint.Test:
                    var feed = new TestLiveTradingDataFeed(algorithm, (LiveNodePacket)job);
                    df = feed;
                    Log.Trace("Engine.GetDataFeedHandler(): Selected Test Datafeed at " + feed.FastForward + "x");
                    break;
            }

            return df;
        }

        /// <summary>
        /// Select the realtime event handler set in the job.
        /// </summary>
        private static IRealTimeHandler GetRealTimeHandler(IAlgorithm algorithm, IBrokerage brokerage, IDataFeed feed, IResultHandler results, AlgorithmNodePacket job)
        {
            var rth = default(IRealTimeHandler);
            switch (job.RealTimeEndpoint)
            {
                //Don't fire based on system time but virtualized backtesting time.
                case RealTimeEndpoint.Backtesting:
                    Log.Trace("Engine.GetRealTimeHandler(): Selected Backtesting RealTimeEvent Handler");
                    rth = new BacktestingRealTimeHandler(algorithm, job);
                    break;

                // Fire events based on real system clock time.
                case RealTimeEndpoint.LiveTrading:
                    Log.Trace("Engine.GetRealTimeHandler(): Selected LiveTrading RealTimeEvent Handler");
                    rth = new LiveTradingRealTimeHandler(algorithm, feed, results);
                    break;
            }

            return rth;
        }

        /// <summary>
        /// Get an instance of the transaction handler set by the task.
        /// </summary>
        /// <param name="algorithm">Algorithm instance</param>
        /// <param name="job">Algorithm job packet</param>
        /// <param name="brokerage">Brokerage instance to avoid access token duplication</param>
        /// <param name="results">Results array for sending order events.</param>
        /// <returns>Class matching ITransactionHandler interface</returns>
        private static ITransactionHandler GetTransactionHandler(IAlgorithm algorithm, IBrokerage brokerage, IResultHandler results, AlgorithmNodePacket job)
        {
            ITransactionHandler th;
            switch (job.TransactionEndpoint)
            {
                case TransactionHandlerEndpoint.Brokerage:
                    th = new BrokerageTransactionHandler(algorithm, brokerage);
                    Log.Trace("Engine.GetTransactionHandler(): Selected Brokerage Transaction Models.");
                    break;

                //Operation from local files:
                default:
                    th = new BacktestingTransactionHandler(algorithm, brokerage as BacktestingBrokerage);
                    Log.Trace("Engine.GetTransactionHandler(): Selected Backtesting Transaction Models.");
                    break;
            }

            return th;
        }

        /// <summary>
        /// Get an instance of the data feed handler we're requesting for this work.
        /// </summary>
        /// <param name="job">Algorithm Node Packet</param>
        /// <returns>Class Matching IResultHandler Inteface</returns>
        private static IResultHandler GetResultHandler(AlgorithmNodePacket job)
        {
            var rh = default(IResultHandler);
            if (IsLocal) return new ConsoleResultHandler(job);

            switch (job.ResultEndpoint)
            {
                //Local backtesting and live trading result handler route messages to the local console.
                case ResultHandlerEndpoint.Console:
                    Log.Trace("Engine.GetResultHandler(): Selected Console Output.");
                    rh = new ConsoleResultHandler(job);
                    break;

                // Backtesting route messages to user browser.
                case ResultHandlerEndpoint.Backtesting:
                    Log.Trace("Engine.GetResultHandler(): Selected Backtesting API Result Endpoint.");
                    rh = new BacktestingResultHandler((BacktestNodePacket)job);
                    break;

                // Live trading route messages to user's browser.
                case ResultHandlerEndpoint.LiveTrading:
                    Log.Trace("Engine.GetResultHandler(): Selected Live Trading API Result Endpoint.");
                    rh = new LiveTradingResultHandler((LiveNodePacket)job);
                    break;
            }

            return rh;
        }

        /// <summary>
        /// Get the setup handler for this algorithm, depending on its use case.
        /// </summary>
        /// <param name="setupMethod">Setup handler</param>
        /// <returns>Instance of a setup handler:</returns>
        private static ISetupHandler GetSetupHandler(SetupHandlerEndpoint setupMethod)
        {
            var sh = default(ISetupHandler);

            switch (setupMethod)
            {
                //Setup console handler:
                case SetupHandlerEndpoint.Console:
                    sh = new ConsoleSetupHandler();
                    Log.Trace("Engine.GetSetupHandler(): Selected Console Algorithm Setup Handler.");
                    break;

                //Default, backtesting result handler:
                case SetupHandlerEndpoint.Backtesting:
                    sh = new BacktestingSetupHandler();
                    Log.Trace("Engine.GetSetupHandler(): Selected Backtesting Algorithm Setup Handler.");
                    break;

                case SetupHandlerEndpoint.PaperTrading:
                    sh = new PaperTradingSetupHandler();
                    Log.Trace("Engine.GetSetupHandler(): Selected PaperTrading Algorithm Setup Handler.");
                    break;
                case SetupHandlerEndpoint.Brokerage:
                    sh = new BrokerageSetupHandler();
                    Log.Trace("Engine.GetSetupHandler(): Selected PaperTrading Algorithm Setup Handler.");
                    break;
            }

            return sh;
        }
    } // End Algorithm Node Core Thread

} // End Namespace<|MERGE_RESOLUTION|>--- conflicted
+++ resolved
@@ -38,7 +38,7 @@
 using QuantConnect.Packets;
 using QuantConnect.Util;
 
-namespace QuantConnect.Lean.Engine
+namespace QuantConnect.Lean.Engine 
 {
     /******************************************************** 
     * CLASS DEFINITIONS
@@ -205,22 +205,13 @@
             try
             {
                 // grab the right export based on configuration
-<<<<<<< HEAD
-                Notify = container.GetExportedValueByTypeName<IMessagingHandler>(Config.Get("messaging-handler"));
-                Queue = container.GetExportedValueByTypeName<IQueueHandler>(Config.Get("queue-handler"));
-                Api = container.GetExportedValueByTypeName<IApi>(Config.Get("api-handler"));
-            }
-            catch (CompositionException compositionException)
-            {
-                Log.Error("Engine.Main(): Failed to load library: " + compositionException);
-=======
                 Notify = Composer.Instance.GetExportedValueByTypeName<IMessagingHandler>(Config.Get("messaging-handler"));
                 Queue = Composer.Instance.GetExportedValueByTypeName<IQueueHandler>(Config.Get("queue-handler"));
                 Api = Composer.Instance.GetExportedValueByTypeName<IApi>(Config.Get("api-handler"));
             }
             catch (CompositionException compositionException)
-            { Log.Error("Engine.Main(): Failed to load library: " + compositionException);
->>>>>>> eae6f9af
+            {
+                Log.Error("Engine.Main(): Failed to load library: " + compositionException);
             }
 
             //Setup packeting, queue and controls system: These don't do much locally.
@@ -648,7 +639,6 @@
                     Log.Trace("Engine.GetSetupHandler(): Selected PaperTrading Algorithm Setup Handler.");
                     break;
             }
-
             return sh;
         }
     } // End Algorithm Node Core Thread
