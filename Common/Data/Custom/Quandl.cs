﻿/*
 * QUANTCONNECT.COM - Democratizing Finance, Empowering Individuals.
 * Lean Algorithmic Trading Engine v2.0. Copyright 2014 QuantConnect Corporation.
 *
 * Licensed under the Apache License, Version 2.0 (the "License");
 * you may not use this file except in compliance with the License.
 * You may obtain a copy of the License at http://www.apache.org/licenses/LICENSE-2.0
 *
 * Unless required by applicable law or agreed to in writing, software
 * distributed under the License is distributed on an "AS IS" BASIS,
 * WITHOUT WARRANTIES OR CONDITIONS OF ANY KIND, either express or implied.
 * See the License for the specific language governing permissions and
 * limitations under the License.
*/

/**********************************************************
* USING NAMESPACES
**********************************************************/

using System;
using System.Collections.Generic;
using System.Globalization;

namespace QuantConnect.Data.Custom
{
    /********************************************************
    * CLASS DEFINITIONS
    *********************************************************/
    /// <summary>
    /// Quandl Data Type - Import generic data from quandl, without needing to define Reader methods.
    /// This reads the headers of the data imported, and dynamically creates properties for the imported data.
    /// </summary>
    public class Quandl : DynamicData
    {
        /********************************************************
        * CLASS PRIVATE VARIABLES
        *********************************************************/
        private bool _isInitialized = false;
        private readonly List<string> _propertyNames = new List<string>();
        private string _authCode = "";
        private readonly string _valueColumn;

        /********************************************************
        * CLASS CONSTRUCTOR
        *********************************************************/
        /// <summary>
        /// Default quandl constructor uses Close as its value column
        /// </summary>
        public Quandl()
        {
            _valueColumn = "Close";
        }
        
        /// <summary>
        /// Constructor for creating customized quandl instance which doesn't use "Close" as its value item.
        /// </summary>
        /// <param name="valueColumnName"></param>
        protected Quandl(string valueColumnName)
        {
            _valueColumn = valueColumnName;
        }


        /********************************************************
        * CLASS METHODS
        *********************************************************/
        /// <summary>
        /// Generic Reader Implementation for Quandl Data.
        /// </summary>
        /// <param name="config">Subscription configuration</param>
        /// <param name="line">CSV line of data from the souce</param>
        /// <param name="date">Date of the requested line</param>
        /// <param name="datafeed">Datafeed type - live or backtest</param>
        /// <returns></returns>
        public override BaseData Reader(SubscriptionDataConfig config, string line, DateTime date, DataFeedEndpoint datafeed)
        {
            var data = new Quandl();
            data.Symbol = config.Symbol;
            var csv = line.Split(',');

            if (!_isInitialized)
            {
                _isInitialized = true;
                foreach (var propertyName in csv)
                {
                    var property = propertyName.TrimStart().TrimEnd();
                    // should we remove property names like Time?
                    // do we need to alias the Time??
                    data.SetProperty(property, 0m);
                    _propertyNames.Add(property);
                }
                return data;
            }

            data.Time = DateTime.ParseExact(csv[0], "yyyy-MM-dd", CultureInfo.InvariantCulture);

            for (var i = 1; i < csv.Length; i++)
            {
                var value = csv[i].ToDecimal();
                data.SetProperty(_propertyNames[i], value);
            }

            // we know that there is a close property, we want to set that to 'Value'
<<<<<<< HEAD
            data.Value = (decimal)data.GetProperty("Close");
=======
            data.Value = (decimal)data.GetProperty(_valueColumn);
>>>>>>> 3beb76db

            return data;
        }


        /// <summary>
        /// Quandl Source Locator: Using the Quandl V1 API automatically set the URL for the dataset.
        /// </summary>
        /// <param name="config">Subscription configuration object</param>
        /// <param name="date">Date of the data file we're looking for</param>
        /// <param name="datafeed"></param>
        /// <returns>STRING API Url for Quandl.</returns>
        public override string GetSource(SubscriptionDataConfig config, DateTime date, DataFeedEndpoint datafeed)
        {
            return @"https://www.quandl.com/api/v1/datasets/" + config.Symbol + ".csv?sort_order=asc&exclude_headers=false&auth_token=" + _authCode;
        }

        /// <summary>
        /// Set the auth code for the quandl set to the QuantConnect auth code.
        /// </summary>
        /// <param name="authCode"></param>
        public void SetAuthCode(string authCode)
        {
            _authCode = authCode;
        }
    }

} // End QC Namespace<|MERGE_RESOLUTION|>--- conflicted
+++ resolved
@@ -40,7 +40,7 @@
         private string _authCode = "";
         private readonly string _valueColumn;
 
-        /********************************************************
+        /******************************************************** 
         * CLASS CONSTRUCTOR
         *********************************************************/
         /// <summary>
@@ -60,8 +60,7 @@
             _valueColumn = valueColumnName;
         }
 
-
-        /********************************************************
+        /******************************************************** 
         * CLASS METHODS
         *********************************************************/
         /// <summary>
@@ -101,15 +100,10 @@
             }
 
             // we know that there is a close property, we want to set that to 'Value'
-<<<<<<< HEAD
-            data.Value = (decimal)data.GetProperty("Close");
-=======
             data.Value = (decimal)data.GetProperty(_valueColumn);
->>>>>>> 3beb76db
 
             return data;
         }
-
 
         /// <summary>
         /// Quandl Source Locator: Using the Quandl V1 API automatically set the URL for the dataset.
